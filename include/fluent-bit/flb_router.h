/* -*- Mode: C; tab-width: 4; indent-tabs-mode: nil; c-basic-offset: 4 -*- */

/*  Fluent Bit
 *  ==========
 *  Copyright (C) 2015-2018 Treasure Data Inc.
 *
 *  Licensed under the Apache License, Version 2.0 (the "License");
 *  you may not use this file except in compliance with the License.
 *  You may obtain a copy of the License at
 *
 *      http://www.apache.org/licenses/LICENSE-2.0
 *
 *  Unless required by applicable law or agreed to in writing, software
 *  distributed under the License is distributed on an "AS IS" BASIS,
 *  WITHOUT WARRANTIES OR CONDITIONS OF ANY KIND, either express or implied.
 *  See the License for the specific language governing permissions and
 *  limitations under the License.
 */

#ifndef FLB_ROUTER_H
#define FLB_ROUTER_H

#include <fluent-bit/flb_output.h>


struct flb_router_path {
    struct flb_output_instance *ins;
    struct mk_list _head;
};

<<<<<<< HEAD
#ifdef FLB_HAVE_REGEX
#include <fluent-bit/flb_regex.h>
int flb_router_match(const char *tag, const char *match, struct flb_regex *);
#else
int flb_router_match(const char *tag, const char *match);
#endif
=======
int flb_router_match(const char *tag, int tag_len, const char *match);
>>>>>>> 3ef8c30b
int flb_router_io_set(struct flb_config *config);
void flb_router_exit(struct flb_config *config);

#endif<|MERGE_RESOLUTION|>--- conflicted
+++ resolved
@@ -20,24 +20,21 @@
 #ifndef FLB_ROUTER_H
 #define FLB_ROUTER_H
 
+#include <fluent-bit/flb_info.h>
 #include <fluent-bit/flb_output.h>
-
 
 struct flb_router_path {
     struct flb_output_instance *ins;
     struct mk_list _head;
 };
 
-<<<<<<< HEAD
 #ifdef FLB_HAVE_REGEX
 #include <fluent-bit/flb_regex.h>
-int flb_router_match(const char *tag, const char *match, struct flb_regex *);
+int flb_router_match(const char *tag, int tag_len,
+                     const char *match, struct flb_regex *match_regex);
 #else
-int flb_router_match(const char *tag, const char *match);
+int flb_router_match(const char *tag, int tag_len, const char *match);
 #endif
-=======
-int flb_router_match(const char *tag, int tag_len, const char *match);
->>>>>>> 3ef8c30b
 int flb_router_io_set(struct flb_config *config);
 void flb_router_exit(struct flb_config *config);
 
